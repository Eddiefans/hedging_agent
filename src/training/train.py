--- conflicted
+++ resolved
@@ -27,11 +27,8 @@
     total_timesteps=5_000_000,
     episode_length_months=6,
     window_size=5,
-<<<<<<< HEAD
     dead_zone=0.01,
-=======
     dead_zone=0.005,
->>>>>>> be9f25b7
     initial_long_capital=1_000_000,
     initial_short_capital=1_000_000,
     commission=0.00125,
@@ -212,6 +209,7 @@
         print(f"Training {algorithm} for {total_timesteps} timesteps...")
         print(f"Episode length: {episode_length_months} months")
         print(f"Portfolio value: ${initial_long_capital + initial_short_capital:,}")
+        print(f"Portfolio value: ${initial_long_capital + initial_short_capital:,}")
         print(f"Dead zone: ±{dead_zone*100:.1f}%")
         print(f"Action change penalty threshold: {action_change_penalty_threshold:.2f}")
     
@@ -325,6 +323,7 @@
     parser.add_argument('--evaluate', action='store_true',
                         help='Evaluate existing model instead of training')
     parser.add_argument('--model_path', default="models/best_model/best_model",
+    parser.add_argument('--model_path', default="models/best_model/best_model",
                         help='Path to model for evaluation')
     
     args = parser.parse_args()
